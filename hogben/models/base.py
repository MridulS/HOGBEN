"""Base classes for different sample types """

import os
from abc import ABC, abstractmethod
from typing import Optional

import matplotlib.pyplot as plt

import refnx.dataset
import refnx.reflect
import refnx.analysis
from refnx.reflect import ReflectModel

<<<<<<< HEAD
from hogben.simulate import simulate
from hogben.utils import Fisher, Sampler, save_plot
=======
from hogben.simulate import SimulateReflectivity
from hogben.utils import fisher, Sampler, save_plot
>>>>>>> bc535d0a

plt.rcParams['figure.figsize'] = (9, 7)
plt.rcParams['figure.dpi'] = 600


class VariableAngle(ABC):
    """Abstract class representing whether the measurement angle of a sample
       can be varied."""

    @abstractmethod
    def angle_info(self):

        """Calculates the Fisher information matrix for a sample measured
        over a number of angles."""
        pass


class VariableContrast(ABC):
    """Abstract class representing whether the contrast of a sample
       dan be varied."""

    @abstractmethod
    def contrast_info(self):
        """Calculates the Fisher information matrix for a sample with contrasts
           measured over a number of angles."""
        pass


class VariableUnderlayer(ABC):
    """Abstract class representing whether the underlayer(s) of a sample
       can be varied."""

    @abstractmethod
    def underlayer_info(self):
        """Calculates the Fisher information matrix for a sample with
        underlayers, and contrasts measured over a number of angles."""
        pass


class BaseSample(VariableAngle):
    """Abstract class representing a "standard" neutron reflectometry sample
    defined by a series of contiguous layers."""

    @abstractmethod
    def sld_profile(self):
        """Plots the SLD profile of the sample."""
        pass

    @abstractmethod
    def reflectivity_profile(self):
        """Plots the reflectivity profile of the sample."""
        pass

    @abstractmethod
    def nested_sampling(self):
        """Runs nested sampling on measured or simulated data of the sample."""
        pass


class BaseLipid(BaseSample, VariableContrast, VariableUnderlayer):
    """Abstract class representing the base class for a lipid model."""

    def __init__(self):
        """
        Initialize a BaseLipid object sample, and loads the
        experimentally measured data
        """
        self._create_objectives()  # Load experimentally-measured data.

    @abstractmethod
    def _create_objectives(self):
        """Loads the measured data for the lipid sample."""
        pass

    def angle_info(self, angle_times, contrasts):
        """Calculates the Fisher information matrix for the lipid sample
           measured over a number of angles.

        Args:
            angle_times (list): points and times for each angle to simulate.
            contrasts (list): SLDs of contrasts to simulate.

        Returns:
            numpy.ndarray: Fisher information matrix.

        """
        return self.__conditions_info(angle_times, contrasts, None)

    def contrast_info(self, angle_times, contrasts):
        """Calculates the Fisher information matrix for the lipid sample
           with contrasts measured over a number of angles.

        Args:
            angle_times (list): points and times for each angle to simulate.
            contrasts (list): SLDs of contrasts to simulate.

        Returns:
            numpy.ndarray: Fisher information matrix.

        """
        return self.__conditions_info(angle_times, contrasts, None)

    def underlayer_info(self, angle_times, contrasts, underlayers):
        """Calculates the Fisher information matrix for the lipid sample with
           `underlayers`, and `contrasts` measured over a number of angles.

        Args:
            angle_times (list): points and times for each angle to simulate.
            contrasts (list): SLDs of contrasts to simulate.
            underlayers (list): thickness and SLD of each underlayer to add.

        Returns:
            numpy.ndarray: Fisher information matrix.

        """
        return self.__conditions_info(angle_times, contrasts, underlayers)

    def __conditions_info(self, angle_times, contrasts, underlayers):
        """Calculates the Fisher information object for the lipid sample
           with given conditions.

        Args:
            angle_times (list): points and times for each angle to simulate.
            contrasts (list): SLDs of contrasts to simulate.
            underlayers (list): thickness and SLD of each underlayer to add.

        Returns:
            Fisher: Fisher information matrix object

        """
        # Iterate over each contrast to simulate.
        qs, counts, models = [], [], []

        for angle_times, contrast in zip(angle_times, contrasts):
            # Simulate data for the contrast.
            sample = self._using_conditions(contrast, underlayers)
            contrast_point = (contrast + 0.56) / (6.35 + 0.56)
            background_level = (2e-6 * contrast_point
                                + 4e-6 * (1 - contrast_point))
            model = ReflectModel(sample)
            model.bkg = background_level
            model.dq = 2
            data = SimulateReflectivity(model, angle_times).simulate()
            qs.append(data[0])
            counts.append(data[3])
            models.append(model)

        # Exclude certain parameters if underlayers are being used.
        if underlayers is None:
            return Fisher(qs, self.params, counts, models)
        else:
            return Fisher(qs, self.underlayer_params, counts, models)

    @abstractmethod
    def _using_conditions(self):
        """Creates a structure describing the given measurement conditions."""
        pass

    def sld_profile(self,
                    save_path: str,
                    filename: str = 'sld_profile',
                    ylim: Optional[tuple] = None,
                    legend: bool = True) -> None:
        """Plots the SLD profile of the lipid sample.

        Args:
            save_path (str): path to directory to save SLD profile to.
            filename (str): file name to use when saving the SLD profile.
            ylim (tuple): limits to place on the SLD profile y-axis.
            legend (bool): whether to include a legend in the SLD profile.

        """
        fig = plt.figure()
        ax = fig.add_subplot(111)

        # Plot the SLD profile for each measured contrast.
        for structure in self.structures:
            ax.plot(*structure.sld_profile(self.distances))

        x_label = '$\mathregular{Distance\ (\AA)}$'
        y_label = '$\mathregular{SLD\ (10^{-6} \AA^{-2})}$'

        ax.set_xlabel(x_label, fontsize=11, weight='bold')
        ax.set_ylabel(y_label, fontsize=11, weight='bold')

        # Limit the y-axis if specified.
        if ylim:
            ax.set_ylim(*ylim)

        # Add a legend if specified.
        if legend:
            ax.legend(self.labels, loc='upper left')

        # Save the plot.
        save_path = os.path.join(save_path, self.name)
        save_plot(fig, save_path, filename)

    def reflectivity_profile(self,
                             save_path: str,
                             filename: str = 'reflectivity_profile') -> None:
        """Plots the reflectivity profile of the lipid sample.

        Args:
            save_path (str): path to directory to save profile to.
            filename (str): file name to use when saving the profile.

        """
        fig = plt.figure()
        ax = fig.add_subplot(111)

        # Iterate over each measured contrast.
        colours = plt.rcParams['axes.prop_cycle'].by_key()['color']
        for i, objective in enumerate(self.objectives):
            # Get the measured data and calculate the model reflectivity.
            q, r, dr = objective.data.x, objective.data.y, objective.data.y_err
            r_model = objective.model(q)

            # Offset the data, for clarity.
            offset = 10 ** (-2 * i)
            r *= offset
            dr *= offset
            r_model *= offset

            # Add the offset in the label.
            label = self.labels[i]
            if offset != 1:
                label += ' $\\mathregular{(x10^{-' + str(2 * i) + '})}$'

            # Plot the measured data and the model reflectivity.
            ax.errorbar(q, r, dr,
                        marker='o', ms=3, lw=0, elinewidth=1, capsize=1.5,
                        color=colours[i], label=label)
            ax.plot(q, r_model, color=colours[i], zorder=20)

        x_label = '$\\mathregular{Q\\ (Å^{-1})}$'
        y_label = 'Reflectivity (arb.)'

        ax.set_xlabel(x_label, fontsize=11, weight='bold')
        ax.set_ylabel(y_label, fontsize=11, weight='bold')
        ax.set_xscale('log')
        ax.set_yscale('log')
        ax.set_ylim(1e-10, 3)
        ax.legend()

        # Save the plot.
        save_path = os.path.join(save_path, self.name)
        save_plot(fig, save_path, filename)

    def nested_sampling(self,
                        contrasts: list,
                        angle_times: list,
                        save_path: str,
                        filename: str,
                        underlayers=None,
                        dynamic=False) -> None:
        """Runs nested sampling on simulated data of the lipid sample.

        Args:
            contrasts (list): SLDs of contrasts to simulate.
            angle_times (list): points and times for each angle to simulate.
            save_path (str): path to directory to save corner plot to.
            filename (str): file name to use when saving corner plot.
            underlayers (list): thickness and SLD of each underlayer to add.
            dynamic (bool): whether to use static or dynamic nested sampling.

        """
        # Create objectives for each contrast to sample with.
        objectives = []
        for contrast in contrasts:
            # Simulate an experiment using the given contrast.
            sample = self._using_conditions(contrast, underlayers)
            contrast_point = (contrast + 0.56) / (6.35 + 0.56)
            background_level = 2e-6 * contrast_point + 4e-6 * (
                1 - contrast_point)

            model = ReflectModel(sample)
            model.bkg = background_level
            model.dq = 2
            data = SimulateReflectivity(model, angle_times).simulate()

            dataset = refnx.dataset.ReflectDataset(
                [data[0], data[1], data[2]]
            )
            objectives.append(refnx.analysis.Objective(model, dataset))

        # Combine objectives into a single global objective.
        global_objective = refnx.analysis.GlobalObjective(objectives)

        # Exclude certain parameters if underlayers are being used.
        if underlayers is None:
            global_objective.varying_parameters = lambda: self.params
        else:
            global_objective.varying_parameters = (
                lambda: self.underlayer_params
            )

        # Sample the objective using nested sampling.
        sampler = Sampler(global_objective)
        fig = sampler.sample(dynamic=dynamic)

        # Save the sampling corner plot.
        save_path = os.path.join(save_path, self.name)
        save_plot(fig, save_path, 'nested_sampling_' + filename)<|MERGE_RESOLUTION|>--- conflicted
+++ resolved
@@ -11,13 +11,8 @@
 import refnx.analysis
 from refnx.reflect import ReflectModel
 
-<<<<<<< HEAD
-from hogben.simulate import simulate
+from hogben.simulate import SimulateReflectivity
 from hogben.utils import Fisher, Sampler, save_plot
-=======
-from hogben.simulate import SimulateReflectivity
-from hogben.utils import fisher, Sampler, save_plot
->>>>>>> bc535d0a
 
 plt.rcParams['figure.figsize'] = (9, 7)
 plt.rcParams['figure.dpi'] = 600
