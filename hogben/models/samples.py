--- conflicted
+++ resolved
@@ -12,22 +12,8 @@
 import refnx.reflect
 import refnx.analysis
 
-<<<<<<< HEAD
-import refl1d.material
-import refl1d.model
-import refl1d.probe
-import refl1d.experiment
-import refl1d.magnetism
-
-import bumps.parameter
-import bumps.fitproblem
-
-from hogben.simulate import simulate, refl1d_experiment, reflectivity
+from hogben.simulate import SimulateReflectivity
 from hogben.utils import Fisher, Sampler, save_plot
-=======
-from hogben.simulate import SimulateReflectivity
-from hogben.utils import fisher, Sampler, save_plot
->>>>>>> bc535d0a
 from hogben.models.base import BaseSample
 from refnx.analysis import Objective
 
@@ -103,16 +89,11 @@
 
         """
         # Return the Fisher information matrix calculated from simulated data.
-<<<<<<< HEAD
-        model, data = simulate(self.structure, angle_times)
-        qs, counts, models = [data[:, 0]], [data[:, 3]], [model]
-        return Fisher(qs, self.params, counts, models)
-=======
         model = refnx.reflect.ReflectModel(self.structure)
         data = SimulateReflectivity(model, angle_times).simulate()
         qs, counts, models = [data[0]], [data[3]], [model]
-        return fisher(qs, self.params, counts, models)
->>>>>>> bc535d0a
+        return Fisher(qs, self.params, counts, models)
+
 
     def sld_profile(self, save_path):
         """Plots the SLD profile of the sample.
