"""
Contains class and methods related to the Sample class.
"""

import os
from typing import Optional

import matplotlib.pyplot as plt
import numpy as np

import refnx.dataset
import refnx.reflect
import refnx.analysis

import refl1d.material
import refl1d.model
import refl1d.probe
import refl1d.experiment
import refl1d.magnetism

import bumps.parameter
import bumps.fitproblem

from hogben.simulate import simulate, refl1d_experiment, reflectivity
from hogben.utils import Fisher, Sampler, save_plot
from hogben.models.base import BaseSample
from refnx.analysis import Parameter

plt.rcParams['figure.figsize'] = (9, 7)
plt.rcParams['figure.dpi'] = 600


class Sample(BaseSample):
    """Wrapper class for a standard refnx or Refl1D reflectometry sample.

    Attributes:
        structure (refnx.reflect.Structure or
                   refl1d.model.Stack): refnx or Refl1D sample.
        name (str): name of the sample.
        params (list): varying parameters of sample.

    """

    def __init__(self, structure):
        """
        Initializes a sample given a structure, and sets the sample name and
        parameters

        Args:
            structure: Sample structure defined in the refnx or refl1d model
        """
        self.structure = structure
        self.name = structure.name
        self.params = Sample.__vary_structure(structure)

    @staticmethod
    def __vary_structure(structure, bound_size=0.2):
        """Varies the SLD and thickness of each layer of a given `structure`.

        Args:
            structure (refnx.reflect.Structure or
                       refl1d.model.Stack): structure to vary.
            bound_size (float): size of bounds to place on varying parameters.

        Returns:
            list: varying parameters of sample.

        """
        params = []
        # The structure was defined in refnx.
        if isinstance(structure, refnx.reflect.Structure):
            # Vary the SLD and thickness of each component (layer).
            for component in structure[1:-1]:
                sld = component.sld.real
                sld_bounds = (
                    sld.value * (1 - bound_size),
                    sld.value * (1 + bound_size),
                )
                sld.setp(vary=True, bounds=sld_bounds)
                params.append(sld)

                thick = component.thick
                thick_bounds = (
                    thick.value * (1 - bound_size),
                    thick.value * (1 + bound_size),
                )
                thick.setp(vary=True, bounds=thick_bounds)
                params.append(thick)

        # The structure was defined in Refl1D.
        elif isinstance(structure, refl1d.model.Stack):
            # Vary the SLD and thickness of each component (layer).
            for component in structure[1:-1]:
                sld = component.material.rho
                sld.pmp(bound_size * 100)
                params.append(sld)

                thick = component.thickness
                thick.pmp(bound_size * 100)
                params.append(thick)

        # Otherwise, the structure is invalid.
        else:
            raise RuntimeError('invalid structure given')

        return params

    def angle_info(self, angle_times, contrasts=None):
        """Calculates the Fisher information matrix for a sample measured
           over a number of angles.

        Args:
            angle_times (list): points and times for each angle to simulate.

        Returns:
            Fisher: Fisher information object

        """
        # Return the Fisher information matrix calculated from simulated data.
        model, data = simulate(self.structure, angle_times)
<<<<<<< HEAD
        qs, counts, models = [data[:,0]], [data[:,3]], [model]
        return Fisher(qs, self.params, counts, models)
=======
        qs, counts, models = [data[:, 0]], [data[:, 3]], [model]
        return fisher(qs, self.params, counts, models)
>>>>>>> f7692161

    def sld_profile(self, save_path):
        """Plots the SLD profile of the sample.

        Args:
            save_path (str): path to directory to save SLD profile to.

        """
        # Determine if the structure was defined in refnx.

        z, slds = self._get_sld_profile()

        fig = plt.figure()
        ax = fig.add_subplot(111)

        # Plot the SLD profile.
        ax.plot(z, slds, color='black', label=self.name)

        x_label = '$\mathregular{Distance\ (\AA)}$'
        y_label = '$\mathregular{SLD\ (10^{-6} \AA^{-2})}$'

        ax.set_xlabel(x_label, fontsize=11, weight='bold')
        ax.set_ylabel(y_label, fontsize=11, weight='bold')

        # Save the plot.
        save_path = os.path.join(save_path, self.name)
        save_plot(fig, save_path, 'sld_profile')

    def _get_sld_profile(self):
        """
        Obtains the SLD profile of the sample, in terms of z (depth) vs SLD

        Returns:
            numpy.ndarray: depth
            numpy.ndarray: SLD values
        """
        if isinstance(self.structure, refnx.reflect.Structure):
            z, slds = self.structure.sld_profile()

        # Determine if the structure was defined in Refl1D.
        elif isinstance(self.structure, refl1d.model.Stack):
            q = np.geomspace(0.005, 0.3, 500)  # This is not used.
            scale, bkg, dq = 1, 1e-6, 2  # These are not used.
            experiment = refl1d_experiment(self.structure, q, scale, bkg, dq)
            z, slds, _ = experiment.smooth_profile()
        # Otherwise, the structure is invalid.
        else:
            raise RuntimeError('invalid structure given')
        return z, slds

    def reflectivity_profile(
        self,
        save_path: str,
        q_min: float = 0.005,
        q_max: float = 0.4,
        points: int = 500,
        scale: float = 1,
        bkg: float = 1e-7,
        dq: float = 2,
    ) -> None:
        """Plots the reflectivity profile of the sample.

        Args:
            save_path (str): path to directory to save reflectivity profile to.
            q_min (float): minimum Q value to plot.
            q_max (float): maximum Q value to plot.
            points (int): number of points to plot.
            scale (float): experimental scale factor.
            bkg (float): level of instrument background noise.
            dq (float): instrument resolution.

        """
        # Calculate the model reflectivity.
        q, r = self._get_reflectivity_profile(q_min, q_max, points, scale,
                                              bkg, dq)

        # Plot Q versus model reflectivity.
        fig = plt.figure()
        ax = fig.add_subplot(111)
        ax.plot(q, r, color='black')

        x_label = '$\mathregular{Q\ (Å^{-1})}$'
        y_label = 'Reflectivity (arb.)'

        ax.set_xlabel(x_label, fontsize=11, weight='bold')
        ax.set_ylabel(y_label, fontsize=11, weight='bold')
        ax.set_yscale('log')

        # Save the plot.
        save_path = os.path.join(save_path, self.name)
        save_plot(fig, save_path, 'reflectivity_profile')

    def _get_reflectivity_profile(self, q_min, q_max, points, scale, bkg, dq):
        """
        Obtains the reflectivity profile of the sample, in terms of q
        vs r

        Returns:
            numpy.ndarray: q values at each reflectivity point
            numpy.ndarray: model reflectivity values
        """
        # Geometriaclly-space Q points over the specified range.
        q = np.geomspace(q_min, q_max, points)

        # Determine if the structure was defined in refnx.
        if isinstance(self.structure, refnx.reflect.Structure):
            model = refnx.reflect.ReflectModel(self.structure, scale=scale,
                                               bkg=bkg, dq=dq)

        # Determine if the structure was defined in Refl1D.
        elif isinstance(self.structure, refl1d.model.Stack):
            model = refl1d_experiment(self.structure, q, scale, bkg, dq)

        # Otherwise, the structure is invalid.
        else:
            raise RuntimeError('invalid structure given')

        r = reflectivity(q, model)
        return q, r

    def nested_sampling(self,
                        angle_times: list,
                        save_path: str,
                        filename: str,
                        dynamic: bool = False) -> None:
        """Runs nested sampling on simulated data of the sample.

        Args:
            angle_times (list): points and times for each angle to simulate.
            save_path (str): path to directory to save corner plot to.
            filename (str): file name to use when saving corner plot.
            dynamic (bool): whether to use static or dynamic nested sampling.

        """
        # Simulate data for the sample.
        model, data = simulate(self.structure, angle_times)

        # Determine if the structure was defined in refnx.
        if isinstance(self.structure, refnx.reflect.Structure):
            dataset = refnx.reflect.ReflectDataset(
                [data[:, 0], data[:, 1], data[:, 2]]
            )
            objective = refnx.anaylsis.Objective(model, dataset)

        # Determine if the structure was defined in Refl1D.
        elif isinstance(self.structure, refl1d.model.Stack):
            objective = bumps.fitproblem.FitProblem(model)

        # Otherwise, the structure is invalid.
        else:
            raise RuntimeError('invalid structure given')

        # Sample the objective using nested sampling.
        sampler = Sampler(objective)
        fig = sampler.sample(dynamic=dynamic)

        # Save the sampling corner plot.
        save_path = os.path.join(save_path, self.name)
        save_plot(fig, save_path, filename + '_nested_sampling')

    def to_refl1d(self):
        """Converts the refnx structure to an equivalent Refl1D structure."""
        # Check that the current structure is defined in refnx.
        assert isinstance(self.structure, refnx.reflect.Structure)

        # Iterate over each component.
        structure = refl1d.material.SLD(rho=0, name='Air')
        for component in self.structure[1:]:
            name = component.name
            sld, sld_imag = component.sld.real.value, component.sld.imag.value
            thick, rough = component.thick.value, component.rough.value

            # Add the component in the opposite direction to the refnx
            # definition.
            layer = refl1d.material.SLD(rho=sld, irho=sld_imag, name=name)(
                thick, rough)
            structure = layer | structure

        # Update the current structure to use the new version.
        structure.name = self.structure.name
        self.structure = structure

    def to_refnx(self):
        """Converts a Refl1D structure to an equivalent refnx structure."""
        # Check that the current structure is defined in Refl1D.
        assert isinstance(self.structure, refl1d.model.Stack)

        # Iterate over each component.
        structure = refnx.reflect.SLD(0, name='Air')
        for component in list(reversed(self.structure))[1:]:
            name = component.name
            sld, sld_imag = \
                Parameter(component.material.rho.value), \
                Parameter(component.material.irho.value)
            thick, rough = component.thickness.value, component.interface.value

            # Add the component in the opposite direction to the Refl1D
            # definition.
            structure |= refnx.reflect.SLD([sld, sld_imag], name=name)(
                thick, rough)

        # Update the current structure to use the new version.
        structure.name = self.structure.name
        self.structure = structure


def simple_sample():
    """Defines a 2-layer simple sample.

    Returns:
        samples.Sample: structure in format for design optimisation.

    """
    air = refnx.reflect.SLD(0, name='Air')
    layer1 = refnx.reflect.SLD(4, name='Layer 1')(thick=100, rough=2)
    layer2 = refnx.reflect.SLD(8, name='Layer 2')(thick=150, rough=2)
    substrate = refnx.reflect.SLD(2.047, name='Substrate')(thick=0, rough=2)

    structure = air | layer1 | layer2 | substrate
    structure.name = 'simple_sample'
    return Sample(structure)


def many_param_sample():
    """Defines a 5-layer sample with many parameters.

    Returns:
        samples.Sample: structure in format for design optimisation.

    """
    air = refnx.reflect.SLD(0, name='Air')
    layer1 = refnx.reflect.SLD(2.0, name='Layer 1')(thick=50, rough=6)
    layer2 = refnx.reflect.SLD(1.7, name='Layer 2')(thick=15, rough=2)
    layer3 = refnx.reflect.SLD(0.8, name='Layer 3')(thick=60, rough=2)
    layer4 = refnx.reflect.SLD(3.2, name='Layer 4')(thick=40, rough=2)
    layer5 = refnx.reflect.SLD(4.0, name='Layer 5')(thick=18, rough=2)
    substrate = refnx.reflect.SLD(2.047, name='Substrate')(thick=0, rough=2)

    structure = air | layer1 | layer2 | layer3 | layer4 | layer5 | substrate
    structure.name = 'many_param_sample'
    return Sample(structure)


def thin_layer_sample_1():
    """Defines a 2-layer sample with thin layers.

    Returns:
        samples.Sample: structure in format for design optimisation.

    """
    air = refnx.reflect.SLD(0, name='Air')
    layer1 = refnx.reflect.SLD(4, name='Layer 1')(thick=200, rough=2)
    layer2 = refnx.reflect.SLD(6, name='Layer 2')(thick=6, rough=2)
    substrate = refnx.reflect.SLD(2.047, name='Substrate')(thick=0, rough=2)

    structure = air | layer1 | layer2 | substrate
    structure.name = 'thin_layer_sample_1'
    return Sample(structure)


def thin_layer_sample_2():
    """Defines a 3-layer sample with thin layers.

    Returns:
        samples.Sample: structure in format for design optimisation.

    """
    air = refnx.reflect.SLD(0, name='Air')
    layer1 = refnx.reflect.SLD(4, name='Layer 1')(thick=200, rough=2)
    layer2 = refnx.reflect.SLD(5, name='Layer 2')(thick=30, rough=6)
    layer3 = refnx.reflect.SLD(6, name='Layer 3')(thick=6, rough=2)
    substrate = refnx.reflect.SLD(2.047, name='Substrate')(thick=0, rough=2)

    structure = air | layer1 | layer2 | layer3 | substrate
    structure.name = 'thin_layer_sample_2'
    return Sample(structure)


def similar_sld_sample_1():
    """Defines a 2-layer sample with layers of similar SLD.

    Returns:
        samples.Sample: structure in format for design optimisation.

    """
    air = refnx.reflect.SLD(0, name='Air')
    layer1 = refnx.reflect.SLD(0.9, name='Layer 1')(thick=80, rough=2)
    layer2 = refnx.reflect.SLD(1.0, name='Layer 2')(thick=50, rough=6)
    substrate = refnx.reflect.SLD(2.047, name='Substrate')(thick=0, rough=2)

    structure = air | layer1 | layer2 | substrate
    structure.name = 'similar_sld_sample_1'
    return Sample(structure)


def similar_sld_sample_2():
    """Defines a 3-layer sample with layers of similar SLD.

    Returns:
        samples.Sample: structure in format for design optimisation.

    """
    air = refnx.reflect.SLD(0, name='Air')
    layer1 = refnx.reflect.SLD(3.0, name='Layer 1')(thick=50, rough=2)
    layer2 = refnx.reflect.SLD(5.5, name='Layer 2')(thick=30, rough=6)
    layer3 = refnx.reflect.SLD(6.0, name='Layer 3')(thick=35, rough=2)
    substrate = refnx.reflect.SLD(2.047, name='Substrate')(thick=0, rough=2)

    structure = air | layer1 | layer2 | layer3 | substrate
    structure.name = 'similar_sld_sample_2'
    return Sample(structure)


def run_main(save_path: Optional[str] = '../results') -> None:
    """
    Runs the main function of the module, retrieves an SLD and
    reflectivity profile for each defined structure, and saves it in the
    results directory by default.

    Args:
        save_path: The directory where the SLD and reflectivity profiles
        are saved
    """
    # Plot the SLD and reflectivity profiles of all structures in this file.
    for structure in [simple_sample, many_param_sample,
                      thin_layer_sample_1, thin_layer_sample_2,
                      similar_sld_sample_1, similar_sld_sample_2]:

        sample = structure()
        sample.sld_profile(save_path)
        sample.reflectivity_profile(save_path)

        # Close the plots.
        plt.close('all')


if __name__ == '__main__':
    run_main()<|MERGE_RESOLUTION|>--- conflicted
+++ resolved
@@ -22,7 +22,7 @@
 import bumps.fitproblem
 
 from hogben.simulate import simulate, refl1d_experiment, reflectivity
-from hogben.utils import Fisher, Sampler, save_plot
+from hogben.utils import fisher, Sampler, save_plot
 from hogben.models.base import BaseSample
 from refnx.analysis import Parameter
 
@@ -113,18 +113,13 @@
             angle_times (list): points and times for each angle to simulate.
 
         Returns:
-            Fisher: Fisher information object
+            numpy.ndarray: Fisher information matrix.
 
         """
         # Return the Fisher information matrix calculated from simulated data.
         model, data = simulate(self.structure, angle_times)
-<<<<<<< HEAD
-        qs, counts, models = [data[:,0]], [data[:,3]], [model]
-        return Fisher(qs, self.params, counts, models)
-=======
         qs, counts, models = [data[:, 0]], [data[:, 3]], [model]
         return fisher(qs, self.params, counts, models)
->>>>>>> f7692161
 
     def sld_profile(self, save_path):
         """Plots the SLD profile of the sample.
