"""Contains the class to define magnetic samples"""

import os

import matplotlib.pyplot as plt

import numpy as np

import refl1d.material
import refl1d.model
import refl1d.probe
import refl1d.experiment
import refl1d.magnetism

import bumps.parameter
import bumps.fitproblem

from hogben.models.base import BaseSample, VariableUnderlayer
from hogben.simulate import simulate_magnetic
from hogben.utils import Fisher, Sampler, save_plot

plt.rcParams['figure.figsize'] = (9, 7)
plt.rcParams['figure.dpi'] = 600


class SampleYIG(BaseSample, VariableUnderlayer):
    """Defines a magnetic model describing yttrium iron garnet (YIG) film
       grown on a yttrium aluminium garnet (YAG) substrate.

    Attributes:
        name (str): name of the magnetic sample.
        data_path (str): path to directory containing measured data.
        labels (list): label for each measured data set.
        mag_angle (float): magnetic angle in degrees,
        scale (float): experimental scale factor
        bkg (float): level of instrument background noise.
        dq (float): instrument resolution.
        pt_sld (bumps.parameter.Parameter): platinum layer SLD.
        pt_thick (bumps.parameter.Parameter): platinum layer thickness.
        pt_rough (bumps.parameter.Parameter): air/platinum roughness.
        pt_mag (bumps.parameter.Parameter): platinum layer magnetic SLD.
        intermediary_sld (bumps.parameter.Parameter): intermediary layer SLD.
        intermediary_thick (bumps.parameter.Parameter): intermediary layer
                                                        thickness.
        intermediary_rough (bumps.parameter.Parameter): platinum/intermediary
                                                        roughness.
        yig_sld (bumps.parameter.Parameter): YIG layer SLD.
        yig_thick (bumps.parameter.Parameter): YIG layer thickness.
        yig_rough (bumps.parameter.Parameter): intermediary/YIG roughness.
        yig_mag (bumps.parameter.Parameter): yig layer magnetic SLD.
        yag_sld (bumps.parameter.Parameter): YAG substrate SLD.
        yag_rough (bumps.parameter.Parameter): YIG/YAG roughness.
        params (list): parameters of the model.
        structure (refl1d.model.Stack): Refl1D representation of sample.
        experiment (refl1d.experiment.Experiment): fittable experiment for
                                                   sample.

    """

    def __init__(self):
        """Initialise YIG sample and set the sample properties"""
        self.name = 'YIG_sample'
        self.data_path = os.path.join(
            os.path.dirname(__file__), '..', 'data', 'YIG_sample'
        )

        self.labels = ['Up', 'Down']
        self.mag_angle = 90
        self.scale = 1.025
        self.bkg = 4e-7
        self.dq = 2.8

        # Define the parameters of the model.
        self.pt_sld = bumps.parameter.Parameter(5.646, name='Pt SLD')
        self.pt_thick = bumps.parameter.Parameter(21.08, name='Pt Thickness')
        self.pt_rough = bumps.parameter.Parameter(
            8.211, name='Air/Pt Roughness'
        )
        self.pt_mag = bumps.parameter.Parameter(0, name='Pt Magnetic SLD')

        self.intermediary_sld = bumps.parameter.Parameter(
            4.678, name='Intermediary SLD'
        )
        self.intermediary_thick = bumps.parameter.Parameter(
            19.67, name='Intermediary Thickness'
        )
        self.intermediary_rough = bumps.parameter.Parameter(
            2, name='Pt/Intermediary Roughness'
        )

        self.yig_sld = bumps.parameter.Parameter(5.836, name='YIG SLD')
        self.yig_thick = bumps.parameter.Parameter(713.8, name='YIG Thickness')
        self.yig_rough = bumps.parameter.Parameter(
            13.55, name='Intermediary/YIG Roughness'
        )
        self.yig_mag = bumps.parameter.Parameter(
            0.349, name='YIG Magnetic SLD'
        )

        self.yag_sld = bumps.parameter.Parameter(5.304, name='YAG SLD')
        self.yag_rough = bumps.parameter.Parameter(
            30, name='YIG/YAG Roughness'
        )

        """
        self.params = [self.pt_sld,
                       self.pt_thick,
                       self.pt_rough,
                       self.pt_mag,
                       self.intermediary_sld,
                       self.intermediary_thick,
                       self.intermediary_rough,
                       self.yig_sld,
                       self.yig_thick,
                       self.yig_rough,
                       self.yig_mag,
                       self.yag_sld,
                       self.yag_rough]
        """

        self.params = [self.pt_mag]

        self.pt_sld.range(5, 6)
        self.pt_thick.range(2, 30)
        self.pt_rough.range(0, 9)
        self.pt_mag.range(0, 0.1)

        self.intermediary_sld.range(4.5, 5.5)
        self.intermediary_thick.range(0, 25)
        self.intermediary_rough.range(2, 10)

        self.yig_sld.range(5, 6)
        self.yig_thick.range(100, 900)
        self.yig_rough.range(0, 70)
        self.yig_mag.range(0.2, 0.5)

        self.yag_sld.range(4.5, 5.5)
        self.yag_rough.range(20, 30)

        # Load the experimentally-measured data for the sample.
        self.__create_experiment()

    def __create_experiment(self):
        """Creates an experiment corresponding to the measured data."""
        # Load the "up" and "down" spin state data sets.
        file_path_up = os.path.join(self.data_path, 'YIG_up.dat')
        file_path_down = os.path.join(self.data_path, 'YIG_down.dat')

        pp = refl1d.probe.load4(
            file_path_up, sep='\t', intensity=self.scale, background=self.bkg
        )

        mm = refl1d.probe.load4(
            file_path_down, sep='\t', intensity=self.scale, background=self.bkg
        )

        # Set the resolution to be constant dQ/q.
        self.__set_dq(pp)
        self.__set_dq(mm)

        # Combine the up and down probes into a single polarised Q probe.
        probe = refl1d.probe.PolarizedQProbe(xs=(pp, None, None, mm), name='')

        # Define the experiment using the probe and sample structure.
        self.structure = self.using_conditions()
        self.experiment = refl1d.experiment.Experiment(
            sample=self.structure, probe=probe
        )

    def using_conditions(self, yig_thick=None, pt_thick=None):
        """Creates a structure representing the YIG sample measured using
           given measurement conditions.

        Args:
            yig_thick (float): thickness of YIG layer to use.
            pt_thick (float): thickness of platinum layer to use.

        Returns:
            refl1d.model.Stack: structure defined using given conditions.

        """
        # If not given a YIG thickness, use the fitted value.
        if yig_thick is None:
            yig_thick = self.yig_thick

        # If not given a platinum thickness, use the fitted value.
        if pt_thick is None:
            pt_thick = 0
        else:
            # Subtract existing thickness and check result is non-negative.
            pt_thick -= self.pt_thick.value
            assert pt_thick >= 0

        # 1 uB/atom = 1.638
        pt_magnetism = refl1d.magnetism.Magnetism(
            rhoM=self.pt_mag, thetaM=self.mag_angle
        )
        yig_magnetism = refl1d.magnetism.Magnetism(
            rhoM=self.yig_mag, thetaM=self.mag_angle
        )

        # Define the sample structure.
        air = refl1d.material.SLD(rho=0, name='Air')
        pt = refl1d.material.SLD(rho=self.pt_sld, name='Pt')(
            self.pt_thick, self.pt_rough, magnetism=pt_magnetism
        )
        intermediary = refl1d.material.SLD(
            rho=self.intermediary_sld, name='Intermediary'
        )(self.intermediary_thick, self.intermediary_rough)
        yig = refl1d.material.SLD(rho=self.yig_sld, name='YIG')(
            yig_thick, self.yig_rough, magnetism=yig_magnetism
        )
        yag = refl1d.material.SLD(rho=self.yag_sld, name='Substrate')(
            0, self.yag_rough
        )

        # Define the added platinum thickness, if applicable.
        pt_extra = refl1d.material.SLD(rho=self.pt_sld, name='Pt Extra')(
            pt_thick, 0
        )

        # Add the extra platinum layer if requested.
        if pt_thick == 0:
            return yag | yig | intermediary | pt | air
        else:
            return yag | yig | intermediary | pt_extra | pt | air

    def angle_info(self, angle_times, contrasts=None):
        """Calculates the Fisher information matrix for the YIG sample
           measured over a number of angles.

        Args:
            angle_times (list): points and times for each angle to simulate.
            contrasts (list): not applicable.

        Returns:
            Fisher: Fisher information object

        """
        # Simulate the polarised experiment.
        models, datasets = simulate_magnetic(self.structure, angle_times,
                                             scale=1, bkg=5e-7, dq=2,
                                             pp=True, pm=False,
                                             mp=False, mm=True)

        # Calculate the Fisher information matrix.
<<<<<<< HEAD
        qs = [data[:,0] for data in datasets]
        counts = [data[:,3] for data in datasets]
        return Fisher(qs, self.params, counts, models)
=======
        qs = [data[:, 0] for data in datasets]
        counts = [data[:, 3] for data in datasets]
        return fisher(qs, self.params, counts, models)
>>>>>>> f7692161

    def underlayer_info(self, angle_times, yig_thick, pt_thick):
        """Calculates the Fisher information matrix for the YIG sample
           with given YIG and platinum layer thicknesses.

        Args:
            angle_times (list): points and times for each angle to simulate.
            yig_thick (float): YIG layer thickness to use.
            pt_thick (float): platinum layer thickness to use.

        Returns:
            Fisher: Fisher information object

        """
        # Create a structure with the given YIG and Pt thicknesses.
        structure = self.using_conditions(yig_thick, pt_thick)

        # Simulate a polarised measurement of the structure.
        models, datasets = simulate_magnetic(structure, angle_times,
                                             scale=1, bkg=5e-7, dq=2,
                                             pp=True, pm=False,
                                             mp=False, mm=True)

        # Calculate the Fisher information matrix.
<<<<<<< HEAD
        qs = [data[:,0] for data in datasets]
        counts = [data[:,3] for data in datasets]
        return Fisher(qs, self.params, counts, models)
=======
        qs = [data[:, 0] for data in datasets]
        counts = [data[:, 3] for data in datasets]
        return fisher(qs, self.params, counts, models)
>>>>>>> f7692161

    def __set_dq(self, probe):
        """Sets the resolution of a given `probe` to be constant dQ/Q.

        Args:
            probe (refl1d.probe.QProbe): probe to set the resolution for.

        """
        # Transform the resolution from refnx to Refl1D format.
        dq = self.dq / (100 * np.sqrt(8 * np.log(2)))

        q_array = probe.Q

        # Calculate the dQ array and update the QProbe.
        dq_array = probe.Q * dq
        probe.dQ = dq_array

        # Adjust probe calculation for constant resolution.
        argmin, argmax = np.argmin(q_array), np.argmax(q_array)
        probe.calc_Qo = np.linspace(q_array[argmin] - 3.5 * dq_array[argmin],
                                    q_array[argmax] + 3.5 * dq_array[argmax],
                                    21 * len(q_array))

    def sld_profile(self, save_path):
        """Plots the SLD profile of the sample.

        Args:
            save_path (str): path to directory to save SLD profile to.

        """
        # Get the SLD profile values.
        z, slds, _, slds_mag, _ = self.experiment.magnetic_smooth_profile()

        fig = plt.figure(figsize=(8, 6))
        ax = fig.add_subplot(111)

        # Plot the SLD profile.
        ax.plot(z, slds, color='black', label='SLD')
        ax.plot(z, slds_mag, color='red', label='Magnetic SLD')

        x_label = '$\mathregular{Distance\ (\AA)}$'
        y_label = '$\mathregular{SLD\ (10^{-6} \AA^{-2})}$'

        ax.set_xlabel(x_label, fontsize=11, weight='bold')
        ax.set_ylabel(y_label, fontsize=11, weight='bold')
        ax.legend()

        # Save the plot.
        save_path = os.path.join(save_path, self.name)
        save_plot(fig, save_path, 'sld_profile')

    def reflectivity_profile(self, save_path):
        """Plots the reflectivity profile of the YIG sample.

        Args:
            save_path (str): path to directory to save profile to.

        """
        fig = plt.figure(figsize=(6, 7))
        ax = fig.add_subplot(111)

        colours = ['b', 'g']
        count = 0
        probes = self.experiment.probe.xs
        reflectance = self.experiment.reflectivity()

        # Plot the data for the "up" and "down" spin states.
        for probe, qr in zip(probes, reflectance):
            if qr is not None:
                # Plot the experimentally-measured data.
                ax.errorbar(probe.Q, probe.R, probe.dR, marker='o', ms=2,
                            lw=0, elinewidth=0.5, capsize=0.5,
                            color=colours[count],
                            label=self.labels[count] + ' Data')

                # Plot the model reflectivity.
                ax.plot(probe.Q, qr[1], zorder=20,
                        color=colours[count],
                        label=self.labels[count] + ' Fitted')

                count += 1

        x_label = '$\mathregular{Q\ (Å^{-1})}$'
        y_label = 'Reflectivity (arb.)'

        ax.set_xlabel(x_label, fontsize=11, weight='bold')
        ax.set_ylabel(y_label, fontsize=11, weight='bold')
        ax.set_yscale('log')
        ax.legend(loc='lower left')

        # Save the plot.
        save_path = os.path.join(save_path, self.name)
        save_plot(fig, save_path, 'reflectivity_profile')

    def nested_sampling(self, angle_times, save_path, filename, dynamic=False):
        """Runs nested sampling on simulated data of the YIG sample.

        Args:
            angle_times (list): points and times for each angle to simulate.
            save_path (str): path to directory to save corner plot to.
            filename (str): file name to use when saving corner plot.
            dynamic (bool): whether to use static or dynamic nested sampling.

        """
        # Define the object to sample.
        objective = bumps.fitproblem.FitProblem(self.experiment)

        # Sample the objective using nested sampling.
        sampler = Sampler(objective)
        fig = sampler.sample(dynamic=dynamic)

        # Save the sampling corner plot.
        save_path = os.path.join(save_path, self.name)
        save_plot(fig, save_path, 'nested_sampling_' + filename)


if __name__ == '__main__':
    save_path = '../results'

    # Save the SLD and reflectivity profiles of the YIG sample.
    yig_sample = SampleYIG()
    yig_sample.sld_profile(save_path)
    yig_sample.reflectivity_profile(save_path)

    # Close the plots.
    plt.close('all')<|MERGE_RESOLUTION|>--- conflicted
+++ resolved
@@ -17,7 +17,7 @@
 
 from hogben.models.base import BaseSample, VariableUnderlayer
 from hogben.simulate import simulate_magnetic
-from hogben.utils import Fisher, Sampler, save_plot
+from hogben.utils import fisher, Sampler, save_plot
 
 plt.rcParams['figure.figsize'] = (9, 7)
 plt.rcParams['figure.dpi'] = 600
@@ -234,7 +234,7 @@
             contrasts (list): not applicable.
 
         Returns:
-            Fisher: Fisher information object
+            numpy.ndarray: Fisher information matrix.
 
         """
         # Simulate the polarised experiment.
@@ -244,15 +244,9 @@
                                              mp=False, mm=True)
 
         # Calculate the Fisher information matrix.
-<<<<<<< HEAD
-        qs = [data[:,0] for data in datasets]
-        counts = [data[:,3] for data in datasets]
-        return Fisher(qs, self.params, counts, models)
-=======
         qs = [data[:, 0] for data in datasets]
         counts = [data[:, 3] for data in datasets]
         return fisher(qs, self.params, counts, models)
->>>>>>> f7692161
 
     def underlayer_info(self, angle_times, yig_thick, pt_thick):
         """Calculates the Fisher information matrix for the YIG sample
@@ -264,7 +258,7 @@
             pt_thick (float): platinum layer thickness to use.
 
         Returns:
-            Fisher: Fisher information object
+            numpy.ndarray: Fisher information matrix.
 
         """
         # Create a structure with the given YIG and Pt thicknesses.
@@ -277,15 +271,9 @@
                                              mp=False, mm=True)
 
         # Calculate the Fisher information matrix.
-<<<<<<< HEAD
-        qs = [data[:,0] for data in datasets]
-        counts = [data[:,3] for data in datasets]
-        return Fisher(qs, self.params, counts, models)
-=======
         qs = [data[:, 0] for data in datasets]
         counts = [data[:, 3] for data in datasets]
         return fisher(qs, self.params, counts, models)
->>>>>>> f7692161
 
     def __set_dq(self, probe):
         """Sets the resolution of a given `probe` to be constant dQ/Q.
