{
 "cells": [
  {
   "cell_type": "markdown",
   "metadata": {},
   "source": [
<<<<<<< HEAD
=======
    "# Experimental Design\n",
    "***\n",
    "## Magnetism - THIS NOTEBOOK IS CURRENTLY BROKEN UNTIL WE RE_IMPLEMENT MAGNETISM"
   ]
  },
  {
   "cell_type": "markdown",
   "metadata": {},
   "source": [
>>>>>>> bc535d0a
    "Import the necessary packages and code to generate the magnetism results."
   ]
  },
  {
   "cell_type": "code",
   "execution_count": 2,
   "metadata": {
    "ExecuteTime": {
     "end_time": "2023-10-02T09:28:39.806921827Z",
     "start_time": "2023-10-02T09:28:38.141159391Z"
    }
   },
   "outputs": [],
   "source": [
    "%matplotlib inline\n",
    "\n",
    "import numpy as np\n",
    "import os\n",
    "\n",
    "from scipy.optimize import differential_evolution\n",
    "\n",
    "from hogben.models.magnetic import SampleYIG\n",
    "from hogben.magnetism import _logl\n",
    "from hogben.simulate import simulate_magnetic, reflectivity\n",
    "from hogben.utils import save_plot\n",
    "\n",
    "# Reduce size of plots for the notebook.\n",
    "import matplotlib.pyplot as plt\n",
    "plt.rcParams['figure.dpi'] = 100"
   ]
  },
  {
   "cell_type": "markdown",
   "metadata": {},
   "source": [
    "Get the fitted SLD profile and reflectivity curve for the experimentally-measured data sets of the magnetic model."
   ]
  },
  {
   "cell_type": "code",
   "execution_count": null,
   "metadata": {},
   "outputs": [],
   "source": [
    "sample = SampleYIG()\n",
    "\n",
    "# Add a 0.01 uB/atom magnetic moment in the platinum layer.\n",
    "sample.pt_mag.value = 0.01638\n",
    "\n",
    "save_path = './results'\n",
    "sample.sld_profile(save_path)\n",
    "sample.reflectivity_profile(save_path)"
   ]
  },
  {
   "cell_type": "markdown",
   "metadata": {},
   "source": [
    "Get the plot of Fisher information in the platinum layer magnetic SLD versus YIG and platinum layer thicknesses."
   ]
  },
  {
   "cell_type": "code",
   "execution_count": null,
   "metadata": {},
   "outputs": [],
   "source": [
    "# Number of points and counting times for each angle to simulate.\n",
    "angle_times = [(0.5, 100, 20),\n",
    "               (1.0, 100, 40),\n",
    "               (2.0, 100, 80)]\n",
    "\n",
    "# Range of YIG and platinum layer thicknesses to calculate over.\n",
    "yig_thick_range = np.linspace(400, 900, 60)\n",
    "pt_thick_range = np.concatenate((np.linspace(21.5, 30, 25), np.linspace(30, 100, 25)))\n",
    "\n",
    "# Iterate over each YIG and platinum layer thickness being considered.\n",
    "x, y, infos = [], [], []\n",
    "n = len(pt_thick_range)*len(yig_thick_range) # Number of calculations.\n",
    "for i, yig_thick in enumerate(yig_thick_range):\n",
    "    # Display progress.\n",
    "    if i % 5 == 0:\n",
    "        print('>>> {0}/{1}'.format(i*len(pt_thick_range), n))\n",
    "\n",
    "    for pt_thick in pt_thick_range:\n",
    "        # Calculate the Fisher information using current thicknesses.\n",
    "        g = sample.underlayer_info(angle_times, yig_thick, pt_thick).fisher_information\n",
    "\n",
    "        infos.append(g[0,0])\n",
    "        x.append(yig_thick)\n",
    "        y.append(pt_thick)\n",
    "\n",
    "# Create plot of YIG and platinum layer thicknesses versus Fisher information.\n",
    "fig = plt.figure(figsize=[10,8])\n",
    "ax = fig.add_subplot(111, projection='3d')\n",
    "\n",
    "# Create the surface plot and add colour bar.\n",
    "surface = ax.plot_trisurf(x, y, infos, cmap='plasma')\n",
    "fig.colorbar(surface, fraction=0.046, pad=0.04)\n",
    "\n",
    "# Adjust the viewing angle of the 3D plot.\n",
    "ax.view_init(elev=40, azim=140)\n",
    "\n",
    "ax.set_xlabel('$\\mathregular{YIG\\ Thickness\\ (\\AA)}$', fontsize=11, weight='bold')\n",
    "ax.set_ylabel('$\\mathregular{Pt\\ Thickness\\ (\\AA)}$', fontsize=11, weight='bold')\n",
    "ax.set_zlabel('Fisher Information', fontsize=11, weight='bold')\n",
    "ax.ticklabel_format(axis='z', style='sci', scilimits=(0,0))\n",
    "\n",
    "#### Uncomment to save the plot.\n",
    "# save_path = os.path.join(save_path, sample.name)\n",
    "# save_plot(fig, save_path, 'underlayer_choice')"
   ]
  },
  {
   "cell_type": "markdown",
   "metadata": {},
   "source": [
    "Get the plot of the log ratio of likelihoods between two models, one with an induced moment in the platinum layer and one with no moment, versus counting time for two structures: one with an optimised 26Å platinum layer thickness and the other with a sub-optimal 80Å thickness. The counting times shown are minutes per measured spin state (i.e., for this model, the total times are double the values shown here)."
   ]
  },
  {
   "cell_type": "code",
   "execution_count": null,
   "metadata": {},
   "outputs": [],
   "source": [
    "# Define the range of times to consider (1 to 100 hours here).\n",
    "times = np.linspace(40, 4000, 100)\n",
    "\n",
    "# Number of points and split of the total counting time for each angle to simulate.\n",
    "angle_splits = [(0.5, 100, 1/7),\n",
    "                (1.0, 100, 2/7),\n",
    "                (2.0, 100, 4/7)]\n",
    "\n",
    "def calc_log_ratios(pt_thick):\n",
    "    \"\"\"Calculates log ratio of likelihoods between two models, one with an\n",
    "      induced moment in the YIG sample Pt layer and one with no moment, as\n",
    "      a function of measurement time.\n",
    "\n",
    "    Args:\n",
    "        pt_thick (float): Pt layer thickness to use.\n",
    "\n",
    "    \"\"\"\n",
    "    ratios = []\n",
    "    # Iterate over each time being considered.\n",
    "    for i, total_time in enumerate(times):\n",
    "        # Display progress.\n",
    "        if i % 20 == 0:\n",
    "            print('>>> {0}/{1}'.format(i, len(times)))\n",
    "        \n",
    "        temp = []\n",
    "        # Get the ratio for 100 simulated data sets using the time.\n",
    "        for _ in range(20):\n",
    "            # Define the number of points and times for each angle.\n",
    "            angle_times = [(angle, points, split*total_time)\n",
    "                           for angle, points, split in angle_splits]\n",
    "\n",
    "            # Simulate data for the YIG sample with a 1 uB/atom magnetic\n",
    "            # moment in the Pt layer.\n",
    "            sample = SampleYIG()\n",
    "            sample.pt_mag.value = 0.01638\n",
    "\n",
    "            structure = sample.using_conditions(pt_thick=pt_thick)\n",
    "            models, datasets = simulate_magnetic(structure, angle_times, scale=1, bkg=5e-7, dq=2,\n",
    "                                                 pp=True, pm=False, mp=False, mm=True)\n",
    "\n",
    "            # Calculate the log-likelihood of a model containing the\n",
    "            # Pt layer magnetic moment.\n",
    "            logl_1 = _logl(models)\n",
    "\n",
    "            # Calculate the log-likelihood of a model without the\n",
    "            # Pt layer magnetic moment.\n",
    "            sample.pt_mag.value = 0\n",
    "            logl_2 = _logl(models)\n",
    "\n",
    "            # Record the ratio of likelihoods.\n",
    "            ratio = logl_2 - logl_1\n",
    "            temp.append(ratio)\n",
    "            \n",
    "        # Record the median ratio.\n",
    "        ratios.append(np.median(temp))\n",
    "    \n",
    "    return ratios\n",
    "\n",
    "# Create the plot of counting time versus log ratio of likelihoods.\n",
    "fig = plt.figure(figsize=(6,7))\n",
    "ax = fig.add_subplot(111)\n",
    "\n",
    "ax.plot(1.5*times, calc_log_ratios(26), label='26Å Pt Thickness')\n",
    "ax.plot(1.5*times, calc_log_ratios(80), label='80Å Pt Thickness')\n",
    "\n",
    "ax.set_xlabel('Counting Time (min.)', fontsize=11, weight='bold')\n",
    "ax.set_ylabel('Log Ratio of Likelihoods', fontsize=11, weight='bold')\n",
    "ax.legend()\n",
    "\n",
    "#### Uncomment to save the plot.\n",
    "# save_path = os.path.join(save_path, 'YIG_sample')\n",
    "# save_plot(fig, save_path, 'log_ratios')"
   ]
  }
 ],
 "metadata": {
  "kernelspec": {
   "display_name": "Python 3 (ipykernel)",
   "language": "python",
   "name": "python3"
  },
  "language_info": {
   "codemirror_mode": {
    "name": "ipython",
    "version": 3
   },
   "file_extension": ".py",
   "mimetype": "text/x-python",
   "name": "python",
   "nbconvert_exporter": "python",
   "pygments_lexer": "ipython3",
   "version": "3.10"
  }
 },
 "nbformat": 4,
 "nbformat_minor": 4
}<|MERGE_RESOLUTION|>--- conflicted
+++ resolved
@@ -4,8 +4,6 @@
    "cell_type": "markdown",
    "metadata": {},
    "source": [
-<<<<<<< HEAD
-=======
     "# Experimental Design\n",
     "***\n",
     "## Magnetism - THIS NOTEBOOK IS CURRENTLY BROKEN UNTIL WE RE_IMPLEMENT MAGNETISM"
@@ -15,19 +13,13 @@
    "cell_type": "markdown",
    "metadata": {},
    "source": [
->>>>>>> bc535d0a
     "Import the necessary packages and code to generate the magnetism results."
    ]
   },
   {
    "cell_type": "code",
-   "execution_count": 2,
-   "metadata": {
-    "ExecuteTime": {
-     "end_time": "2023-10-02T09:28:39.806921827Z",
-     "start_time": "2023-10-02T09:28:38.141159391Z"
-    }
-   },
+   "execution_count": null,
+   "metadata": {},
    "outputs": [],
    "source": [
     "%matplotlib inline\n",
@@ -35,11 +27,9 @@
     "import numpy as np\n",
     "import os\n",
     "\n",
-    "from scipy.optimize import differential_evolution\n",
-    "\n",
     "from hogben.models.magnetic import SampleYIG\n",
     "from hogben.magnetism import _logl\n",
-    "from hogben.simulate import simulate_magnetic, reflectivity\n",
+    "from hogben.simulate import simulate_magnetic\n",
     "from hogben.utils import save_plot\n",
     "\n",
     "# Reduce size of plots for the notebook.\n",
@@ -102,7 +92,7 @@
     "\n",
     "    for pt_thick in pt_thick_range:\n",
     "        # Calculate the Fisher information using current thicknesses.\n",
-    "        g = sample.underlayer_info(angle_times, yig_thick, pt_thick).fisher_information\n",
+    "        g = sample.underlayer_info(angle_times, yig_thick, pt_thick)\n",
     "\n",
     "        infos.append(g[0,0])\n",
     "        x.append(yig_thick)\n",
@@ -192,7 +182,7 @@
     "            logl_2 = _logl(models)\n",
     "\n",
     "            # Record the ratio of likelihoods.\n",
-    "            ratio = logl_2 - logl_1\n",
+    "            ratio = logl_1 - logl_2\n",
     "            temp.append(ratio)\n",
     "            \n",
     "        # Record the median ratio.\n",
